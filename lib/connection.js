/*jslint node: true, nomen: true */
"use strict";

var Errors = require('./errors');
var q    = require('q');
var sysu = require('util');
var util = require('./util');
var events = require('events');
var Device = require('./device');
var loadCredentials = require('./credentials/load');
var parseCredentials = require("./credentials/parse");
var validateCredentials = require("./credentials/validate");

var createSocket = require('./socket');
var debug = function () {};
var trace = function () {};
if (process.env.DEBUG) {
    try {
        debug = require('debug')('apn');
        trace = require('debug')('apn:trace');
    } catch (e) {
        console.log("Notice: 'debug' module is not available. This should be installed with `npm install debug` to enable debug messages", e);
        debug = function() {};
    }
}



/**
 * Create a new connection to the APN service.
 * @constructor
 * @param {Object} [options]
 * @config {Buffer|String} [cert="cert.pem"] The filename of the connection certificate to load from disk, or a Buffer/String containing the certificate data.
 * @config {Buffer|String} [key="key.pem"] The filename of the connection key to load from disk, or a Buffer/String containing the key data.
 * @config {Buffer[]|String[]} [ca] An array of trusted certificates. Each element should contain either a filename to load, or a Buffer/String to be used directly. If this is omitted several well known "root" CAs will be used. - You may need to use this as some environments don't include the CA used by Apple (entrust_2048).
 * @config {Buffer|String} [pfx] File path for private key, certificate and CA certs in PFX or PKCS12 format, or a Buffer/String containing the PFX data. If supplied will be used instead of certificate and key above.
 * @config {String} [passphrase] The passphrase for the connection key, if required
 * @config {Boolean} [production=(NODE_ENV=='production')] Specifies which environment to connect to: Production (if true) or Sandbox. (Defaults to false, unless NODE_ENV == "production")
 * @config {Number} [port=2195] Gateway port
 * @config {Boolean} [rejectUnauthorized=true] Reject Unauthorized property to be passed through to tls.connect()
 * @config {Function} [errorCallback] A callback which accepts 2 parameters (err, notification). Use `transmissionError` event instead.
 * @config {Number} [cacheLength=1000] Number of notifications to cache for error purposes (See doc/apn.markdown)
 * @config {Boolean} [autoAdjustCache=false] Whether the cache should grow in response to messages being lost after errors. (Will still emit a 'cacheTooSmall' event)
 * @config {Number} [maxConnections=1] The maximum number of connections to create for sending messages.
 * @config {Number} [connectionTimeout=3600000] The duration the socket should stay alive with no activity in milliseconds. 0 = Disabled.
 * @config {Boolean} [buffersNotifications=true] Whether to buffer notifications and resend them after failure.
 * @config {Boolean} [fastMode=false] Whether to aggresively empty the notification buffer while connected.
 */
function Connection(options) {
    if (false === (this instanceof Connection)) {
        return new Connection(options);
    }
	this.options = {
		cert: 'cert.pem',
		key: 'key.pem',
		ca: null,
		pfx: null,
		passphrase: null,
		production: (process.env.NODE_ENV === "production"),
		voip: false,
		address: null,
		port: 2195,
		rejectUnauthorized: true,
		cacheLength: 1000,
		autoAdjustCache: true,
		maxConnections: 1,
                minConnections: 1,
		connectTimeout: 10000,
		connectionTimeout: 3600000,
		connectionRetryLimit: 10,
		buffersNotifications: true,
		fastMode: false,
		disableNagle: false,
		disableEPIPEFix: false
	};

	for (var key in options) {
		if (options[key] == null) {
			debug("Option [" + key + "] set to null. This may cause unexpected behaviour.");
		}
	}

	util.extend(this.options, options);
<<<<<<< HEAD
        this.configureAddress();
        
        if (this.options.pfx || this.options.pfxData) {
		this.options.cert = options.cert;
		this.options.key = options.key;
        }
=======

	if (this.options.gateway != null) {
		this.options.address = this.options.gateway;
	}

	if (this.options.address == null) {
		if (this.options.production) {
			this.options.address = "gateway.push.apple.com";
		}
		else {
			this.options.address = "gateway.sandbox.push.apple.com";
		}
	}
	else {
		if (this.options.address === "gateway.push.apple.com") {
			this.options.production = true;
		}
		else {
			this.options.production = false;
		}
	}

	if (this.options.pfx || this.options.pfxData) {
		if (!options.cert) {
			this.options.cert = null;
		}
		if (!options.key) {
			this.options.key = null;
		}
	}
>>>>>>> 95f4b8e7

	// Set cache length to 1 to ensure transmitted notifications can be sent.
	this.options.cacheLength = Math.max(this.options.cacheLength, 1);
	this.options.maxConnections = Math.max(this.options.maxConnections, 1);
        this.options.minConnections = Math.max(this.options.minConnections, 1);
<<<<<<< HEAD
=======
	this.initializationPromise = null;
>>>>>>> 95f4b8e7
	this.deferredConnection = null;
	this.sockets = [];
	this.notificationBuffer  = [];
	this.socketId = 0;
	this.failureCount = 0;
        this.currentConnectionRoundRobin = 0;
<<<<<<< HEAD
=======
	this.connectionTimer = null;
>>>>>>> 95f4b8e7

	// when true, we end all sockets after the pending notifications reach 0
	this.shutdownPending = false;

	// track when notifications are queued so transmitCompleted is only emitted one when 
	// notifications are transmitted rather than after socket timeouts
	this.notificationsQueued = false;

	this.terminated = false;
<<<<<<< HEAD
           
        events.EventEmitter.call(this);
        this.maintainMinConnection();
=======
        
        this.createMinConnection = function createMinConnection () {
            var that = this;
            function createConnections() {
                if (that.sockets.length >= that.options.minConnections) {
                    return;
                }
                if (that.deferredConnection === null && that.sockets.length < that.options.minConnections) {
                    that.createConnection();
                }
                // Try to create connection every 100 ms when needed
                setTimeout(createConnections, 100);
            }
            if (typeof (that.options.minConnections - that.sockets.length) === 'number') {
                createConnections();
            }
        }
        events.EventEmitter.call(this);
        this.createMinConnection();
>>>>>>> 95f4b8e7
}   

sysu.inherits(Connection, events.EventEmitter);
Connection.prototype.maintainMinConnection = function() {
     var that = this;
        function createConnections() {
            if (that.sockets.length >= that.options.minConnections) {
                return;
            }
            if (that.deferredConnection === null && that.sockets.length < that.options.minConnections) {
                that.createConnection();
            }
            // Try to create connection every 100 ms when needed
            setTimeout(createConnections, 100);
        }
    if (typeof (that.options.minConnections - that.sockets.length) === 'number') {
        createConnections();
    }
}    
    

<<<<<<< HEAD
Connection.prototype.configureAddress = function() {
	if (this.options.gateway) {
		this.options.address = this.options.gateway;
	}

	if (!this.options.address) {
		if (this.options.production) {
			this.options.address = "gateway.push.apple.com";
		}
		else {
			this.options.address = "gateway.sandbox.push.apple.com";
		}
	}
	else {
		if (this.options.address === "gateway.push.apple.com") {
			this.options.production = true;
		}
		else {
			this.options.production = false;
		}
	}
};
=======
>>>>>>> 95f4b8e7
/**
 * You should never need to call this method, initialization and connection is handled by {@link Connection#sendNotification}
 * @private
 */
Connection.prototype.initialize = function () {
	if (!this.initializationPromise) {
		debug("Initialising module");

		var production = this.options.production;
		this.initializationPromise = loadCredentials(this.options)
			.then(function(credentials) {
				var parsed;
				try {
					parsed = parseCredentials(credentials);
				}
				catch (e) {
					debug(e);
					return credentials;
				}
				parsed.production = production;
				validateCredentials(parsed);
				return credentials;
			});
	}

	return this.initializationPromise;
};

/**
 * You should never need to call this method, initialisation and connection is handled by {@link Connection#pushNotification}
 * @private
 */
<<<<<<< HEAD
Connection.prototype.createSocket = function () {
=======
Connection.prototype.connect = function () {
>>>>>>> 95f4b8e7
        if (this.deferredConnection) {
		return this.deferredConnection.promise;
	}
	debug("Initialising connection");
	this.deferredConnection = q.defer();
	this.initialize().then(function(credentials) {
		var socketOptions = {};

		socketOptions.port = this.options.port;
		socketOptions.host = this.options.address;
		socketOptions.disableEPIPEFix = this.options.disableEPIPEFix;

		socketOptions.disableNagle = this.options.disableNagle;
		socketOptions.connectionTimeout = this.options.connectionTimeout;

		socketOptions.pfx = credentials.pfx;
		socketOptions.cert = credentials.cert;
		socketOptions.key = credentials.key;
		socketOptions.ca = credentials.ca;
		socketOptions.passphrase = this.options.passphrase;
		socketOptions.rejectUnauthorized = this.options.rejectUnauthorized;

		this.socket = createSocket(this, socketOptions,
			function () {
				debug("Connection established");
<<<<<<< HEAD
				this.emit("connected", this.sockets.length + 1);
=======
				this.emit('connected', this.sockets.length + 1);
>>>>>>> 95f4b8e7
                                if(this.deferredConnection) {
					this.deferredConnection.resolve();
				}
			}.bind(this));
                      
		this.socket.on("error",   this.errorOccurred.bind(this, this.socket));
		this.socket.on("timeout", this.socketTimeout.bind(this, this.socket));
		this.socket.on("data",    this.handleTransmissionError.bind(this, this.socket));
		this.socket.on("drain",   this.socketDrained.bind(this, this.socket, true));
		this.socket.once("close", this.socketClosed.bind(this, this.socket));
                this.socket.deferredConnection = this.deferredConnection;
	}.bind(this)).done(null, function (error) {
		debug("Module initialisation error:", error);
		// This is a pretty fatal scenario, we don't have key/certificate to connect to APNS, there's not much we can do, so raise errors and clear the queue.
		this.rejectBuffer(Errors['moduleInitialisationFailed']);
		this.emit("error", error);
		this.deferredConnection.reject(error);
		this.terminated = true;
	}.bind(this));

	if (this.options.connectTimeout > 0) {
		var connectionTimer = setTimeout(function () {
			this.deferredConnection.reject(new Error("Connect timed out"));
			this.socket.end();
		}.bind(this), this.options.connectTimeout);

		return this.deferredConnection.promise.finally(function() {
			clearTimeout(connectionTimer);
		});
	}

	return this.deferredConnection.promise;
};

/**
 * @private
 */
Connection.prototype.createNewConnection = function() {
    var that = this;
    function createOneConnection() {
        if (that.sockets.length >= that.options.maxConnections) {
            return;
        }
        if (that.deferredConnection === null) {
            return that.createConnection();
        }
        // Try to create connection every 100 ms when needed
        setTimeout(createOneConnection, 100);
    }
    createOneConnection();
};

/**
 * @private
 */
Connection.prototype.createConnection = function() {
	// Delay here because Apple will successfully authenticate production certificates
	// in sandbox, but will then immediately close the connection. Necessary to wait for a beat
	// to see if the connection stays before sending anything because the connection will be closed
	// without error and messages could be lost.
	this.connect().delay(100).then(function () {
		if (this.socket.apnRetired) {
			throw new Error("Socket unusable after connection. Hint: You may be using a certificate for the wrong environment");
		}
		this.failureCount = 0;

		this.socket.apnSocketId = this.socketId++;
		this.socket.apnCurrentId = 0;
		this.socket.apnCachedNotifications = [];

		this.sockets.push(this.socket);
		trace("connection established", this.socketId);
	}.bind(this)).fail(function (error) {
		// Exponential backoff when connections fail.
		var delay = Math.pow(2, this.failureCount++) * 1000;

		trace("connection failed", delay);

		this.raiseError(error);
		this.emit("socketError", error);

		if (this.options.connectionRetryLimit > 0 
			&& this.failureCount > this.options.connectionRetryLimit
			&& this.sockets.length === 0) {
			this.rejectBuffer(Errors['connectionRetryLimitExceeded']);
			this.shutdown();
			this.terminated = true;
			return;
		}

		return q.delay(delay);
	}.bind(this)).finally(function () {
		trace("create completed", this.sockets.length);
		this.deferredConnection = null;
		this.socket = undefined;
<<<<<<< HEAD
                this.serviceBuffer();
=======
>>>>>>> 95f4b8e7
	}.bind(this)).done(null, function(error) {
		this.emit("error", error);
	}.bind(this));
};


/**
 * @private
 */
<<<<<<< HEAD
=======
 Connection.prototype.runPersistantConnectionChecker = function runPersistantConnectionChecker() {
    if (this.notificationBuffer.length > 0) {
        return this.serviceBuffer();
    }
 }
/**
 * @private
 */
>>>>>>> 95f4b8e7
 Connection.prototype.serviceBuffer = function() {
	var socket = null;
	var repeat = false;
	var socketsAvailable = 0;
	if(this.options.fastMode) {
		repeat = true;
	}
	do {
		socketsAvailable = 0;
		for (var i = 0; i < this.sockets.length; i++) {
			socket = this.sockets[this.currentConnectionRoundRobin % this.sockets.length];
                        this.currentConnectionRoundRobin += 1;
			if(!this.socketAvailable(socket)) {
                            continue;
			}
			if (this.notificationBuffer.length === 0) {
                            socketsAvailable += 1;
                            continue;
			}
			// If a socket is available then transmit. If true is returned then manually call socketDrained
			if (this.transmitNotification(socket, this.notificationBuffer.shift())) {
				// Only set socket available here because if transmit returns false then the socket
				//  is blocked so shouldn't be used in the next loop.
				socketsAvailable += 1;
				this.socketDrained(socket, !repeat);
			}
		}
	} while(repeat && socketsAvailable > 0 && this.notificationBuffer.length > 0);
        if (this.notificationBuffer.length > 0 && socketsAvailable === 0) {
            this.createNewConnection();
	}
	if (this.notificationBuffer.length === 0 && socketsAvailable === this.sockets.length) {
		if (this.notificationsQueued) {
			this.emit('completed');
			this.notificationsQueued = false;
		}
		if (this.shutdownPending) {
			debug("closing connections");

			for (var j = 0; j < this.sockets.length; j++) {
				socket = this.sockets[j];
				// We delay before closing connections to ensure we don't miss any error packets from the service.
				setTimeout(socket.end.bind(socket), 2500);
				this.retireSocket(socket);
			}
			if (this.sockets.length === 0) {
				this.shutdownPending = false;
			}
		}
	}
<<<<<<< HEAD
=======
        this.runPersistantConnectionChecker();

>>>>>>> 95f4b8e7
	debug("%d left to send", this.notificationBuffer.length);
 };

/**
 * @private
 */
Connection.prototype.errorOccurred = function(socket, err) {
	debug("Socket error occurred", socket.apnSocketId, err);

	if(socket.transmissionErrorOccurred && err.code === 'EPIPE') {
		debug("EPIPE occurred after a transmission error which we can ignore");
		return;
	}
        if (socket.deferredConnection && socket.deferredConnection.promise.isPending()) {
            socket.deferredConnection.reject(err);
	}
	else {
		this.emit('socketError', err);
		this.raiseError(err, null);
	}

	if(socket.apnBusy && socket.apnCachedNotifications.length > 0) {
		// A notification was in flight. It should be buffered for resending.
		this.bufferNotification(socket.apnCachedNotifications[socket.apnCachedNotifications.length - 1]);
	}

	this.destroyConnection(socket);
};

/**
 * @private
 */
Connection.prototype.socketAvailable = function(socket) {
	if (!socket || !socket.writable || socket.apnRetired || socket.apnBusy || socket.transmissionErrorOccurred) {
		return false;
	}
	return true;
};

/**
 * @private
 */
Connection.prototype.socketDrained = function(socket, serviceBuffer) {
	debug("Socket drained", socket.apnSocketId);
	socket.apnBusy = false;
	if(socket.apnCachedNotifications.length > 0) {
		var notification = socket.apnCachedNotifications[socket.apnCachedNotifications.length - 1];
		this.emit('transmitted', notification.notification, notification.recipient);
	}
        if(serviceBuffer === true && !this.runningOnNextTick) {
		// There is a possibility that this could add multiple invocations to the 
		// call stack unnecessarily. It will be resolved within one event loop but 
		// should be mitigated if possible, this.nextTick aims to solve this, 
		// ensuring "serviceBuffer" is only called once per loop.
		util.setImmediate(function() { 
			this.runningOnNextTick = false;
			this.serviceBuffer(); 
		}.bind(this));
		this.runningOnNextTick = true;
	}
};

/**
 * @private
 */
 Connection.prototype.socketTimeout = function(socket) {
	debug("Socket timeout", socket.apnSocketId);
	this.emit('timeout');
	this.destroyConnection(socket);
<<<<<<< HEAD
        this.serviceBuffer();
=======
>>>>>>> 95f4b8e7
 };

/**
 * @private
 */
Connection.prototype.destroyConnection = function(socket) {
	debug("Destroying connection", socket.apnSocketId);
	if (socket) {
		this.retireSocket(socket);
		socket.destroy();
	}
};

/**
 * @private
 */
Connection.prototype.socketClosed = function(socket) {
	debug("Socket closed", socket.apnSocketId);
        if (socket.deferredConnection && socket.deferredConnection.promise.isPending()) {
		debug("Connection error occurred before TLS Handshake");
		socket.deferredConnection.reject(new Error("Unable to connect"));
	}
	else {
		this.retireSocket(socket);
		this.emit('disconnected', this.sockets.length);
	}
<<<<<<< HEAD
        this.serviceBuffer();
=======
>>>>>>> 95f4b8e7
};

/**
 * @private
 */
 Connection.prototype.retireSocket = function(socket) {
 	debug("Removing socket from pool", socket.apnSocketId);
 	socket.apnRetired = true;
 	var index = this.sockets.indexOf(socket);
	if (index > -1) {
		this.sockets.splice(index, 1);
	}
<<<<<<< HEAD
        this.maintainMinConnection();
=======
        this.createNewConnection();
        
>>>>>>> 95f4b8e7
 }

/**
 * Use this method to modify the cache length after initialisation.
 */
Connection.prototype.setCacheLength = function(newLength) {
	this.options.cacheLength = newLength;
};

/**
 * @private
 */
Connection.prototype.bufferNotification = function (notification) {
	if (notification.retryLimit === 0) {
		this.raiseError(Errors['retryLimitExceeded'], notification);
		this.emit('transmissionError', Errors['retryLimitExceeded'], notification.notification, notification.recipient);
		return;
	}
	notification.retryLimit -= 1;
	this.notificationBuffer.push(notification);
	this.notificationsQueued = true;
};

/**
 * @private
 */
Connection.prototype.rejectBuffer = function (errCode) {
	while(this.notificationBuffer.length > 0) {
		var notification = this.notificationBuffer.shift();
		this.raiseError(errCode, notification.notification, notification.recipient);
		this.emit('transmissionError', errCode, notification.notification, notification.recipient);
	}
}

/**
 * @private
 */
Connection.prototype.prepareNotification = function (notification, device) {
	var recipient = device;
	// If a device token hasn't been given then we should raise an error.
	if (recipient === undefined) {
		util.setImmediate(function () {
			this.raiseError(Errors['missingDeviceToken'], notification);
			this.emit('transmissionError', Errors['missingDeviceToken'], notification);
		}.bind(this));
		return;
	}
<<<<<<< HEAD
        
=======
>>>>>>> 95f4b8e7
	// If we have been passed a token instead of a `Device` then we should convert.
	if (false && !(recipient instanceof Device)) {
		try {
			recipient = new Device(recipient);
		}
		catch (e) {
			// If an exception has been thrown it's down to an invalid token.
			util.setImmediate(function () {
				this.raiseError(Errors['invalidToken'], notification, device);
				this.emit('transmissionError', Errors['invalidToken'], notification, device);
			}.bind(this));
			return;
		}
	}
	var retryLimit = (notification.retryLimit < 0) ? -1 : notification.retryLimit + 1;
        
	this.bufferNotification( { "notification": notification, "recipient": recipient, "retryLimit": retryLimit } );
};

/**
 * @private
 */
Connection.prototype.cacheNotification = function (socket, notification) {
	socket.apnCachedNotifications.push(notification);
	if (socket.apnCachedNotifications.length > this.options.cacheLength) {
		debug("Clearing notification %d from the cache", socket.apnCachedNotifications[0]['_uid']);
		socket.apnCachedNotifications.splice(0, socket.apnCachedNotifications.length - this.options.cacheLength);
	}
};

/**
 * @private
 */
Connection.prototype.handleTransmissionError = function (socket, data) {
	if (data[0] === 8) {
		socket.transmissionErrorOccurred = true;

		var errorCode = data[1];
		var identifier = data.readUInt32BE(2);
		var notification = null;
		var foundNotification = false;
		var temporaryCache = [];

		debug("Notification %d caused an error: %d", identifier, errorCode);

		while (socket.apnCachedNotifications.length) {
			notification = socket.apnCachedNotifications.shift();
			if (notification['_uid'] === identifier) {
				foundNotification = true;
				break;
			}
			temporaryCache.push(notification);
		}

		if (foundNotification) {
			while (temporaryCache.length) {
				temporaryCache.shift();
			}
			this.emit('transmissionError', errorCode, notification.notification, notification.recipient);
			this.raiseError(errorCode, notification.notification, notification.recipient);
		}
		else {
			socket.apnCachedNotifications = temporaryCache;

			if(socket.apnCachedNotifications.length > 0) {
				var differentialSize = socket.apnCachedNotifications[0]['_uid'] - identifier;
				this.emit('cacheTooSmall', differentialSize);
				if(this.options.autoAdjustCache) {
					this.options.cacheLength += differentialSize * 2;
				}
			}

			this.emit('transmissionError', errorCode, null);
			this.raiseError(errorCode, null);
		}

		var count = socket.apnCachedNotifications.length;
		if(this.options.buffersNotifications) {
			debug("Buffering %d notifications for resending", count);
			for (var i = 0; i < count; ++i) {
				notification = socket.apnCachedNotifications.shift();
				this.bufferNotification(notification);
			}
		}
	}
	else {
		debug("Unknown data received: ", data);
	}
};

/**
 * @private
 */
Connection.prototype.raiseError = function(errorCode, notification, recipient) {
	debug("Raising error:", errorCode, notification, recipient);

	if(errorCode instanceof Error) {
		debug("Error occurred with trace:", errorCode.stack);
	}

	if (notification && typeof notification.errorCallback === 'function' ) {
		notification.errorCallback(errorCode, recipient);
	} else if (typeof this.options.errorCallback === 'function') {
		this.options.errorCallback(errorCode, notification, recipient);
	}
};

/**
 * @private
 * @return {Boolean} Write completed, returns true if socketDrained should be called by the caller of this method.
 */
Connection.prototype.transmitNotification = function(socket, notification) {
	if (!this.socketAvailable(socket)) {
		this.bufferNotification(notification);
		return;
	}
	var token = notification.recipient.token;
	var encoding = notification.notification.encoding || 'utf8';
	var message = notification.notification.compile();
	var messageLength = Buffer.byteLength(message, encoding);
	var position = 0;
	var data;
	notification._uid = socket.apnCurrentId++;
	if (socket.apnCurrentId > 0xffffffff) {
		socket.apnCurrentId = 0;
	}
	// New Protocol uses framed notifications consisting of multiple items
	// 1: Device Token
	// 2: Payload
	// 3: Notification Identifier
	// 4: Expiration Date
	// 5: Priority
	// Each item has a 3 byte header: Type (1), Length (2) followed by data
	// The frame layout is hard coded for now as original dynamic system had a
	// significant performance penalty
	var frameLength = 3 + token.length + 3 + messageLength + 3 + 4;
	if(notification.notification.expiry > 0) {
            frameLength += 3 + 4;
	}
	if(notification.notification.priority !== 10) {
            frameLength += 3 + 1;
	}
	// Frame has a 5 byte header: Type (1), Length (4) followed by items.
	data = new Buffer(5 + frameLength);
	data[position] = 2; position += 1;
        
	// Frame Length
	data.writeUInt32BE(frameLength, position); position += 4;

	// Token Item
	data[position] = 1; position += 1;
	data.writeUInt16BE(token.length, position); position += 2;
	position += token.copy(data, position, 0);

	// Payload Item
	data[position] = 2; position += 1;
	data.writeUInt16BE(messageLength, position); position += 2;
	position += data.write(message, position, encoding);

	// Identifier Item
	data[position] = 3; position += 1;
	data.writeUInt16BE(4, position); position += 2;
	data.writeUInt32BE(notification._uid, position); position += 4;
	if(notification.notification.expiry > 0) {
            // Expiry Item
            data[position] = 4; position += 1;
            data.writeUInt16BE(4, position); position += 2;
            data.writeUInt32BE(notification.notification.expiry, position); position += 4;
	}
	if(notification.notification.priority !== 10) {
            // Priority Item
            data[position] = 5; position += 1;
            data.writeUInt16BE(1, position); position += 2;
            data[position] = notification.notification.priority; position += 1;
	}
	this.cacheNotification(socket, notification);

	socket.apnBusy = true;
	return socket.write(data);
};

Connection.prototype.validNotification = function (notification, recipient) {
	var messageLength = notification.length();
	var maxLength = (this.options.voip ? 4096 : 2048);
	
	if (messageLength > maxLength) {
		util.setImmediate(function () {
			this.raiseError(Errors['invalidPayloadSize'], notification, recipient);
			this.emit('transmissionError', Errors['invalidPayloadSize'], notification, recipient);
		}.bind(this));
		return false;
	}
	return true;
};

/**
 * Queue a notification for delivery to recipients
 * @param {Notification} notification The Notification object to be sent
 * @param {Device|String|Buffer|Device[]|String[]|Buffer[]} recipient The token(s) for devices the notification should be delivered to.
 * @since v1.3.0
 */
Connection.prototype.pushNotification = function (notification, recipient) {
	if (this.terminated) {
		this.emit('transmissionError', Errors['connectionTerminated'], notification, recipient);
		return false;
	}
	if (!this.validNotification(notification, recipient)) {
                return;
	}
	if (sysu.isArray(recipient)) {
		for (var i = recipient.length - 1; i >= 0; i--) {
			this.prepareNotification(notification, recipient[i]);
		}
	}
	else {
		this.prepareNotification(notification, recipient);
	}
<<<<<<< HEAD
	this.serviceBuffer();
=======
	this.runPersistantConnectionChecker();
>>>>>>> 95f4b8e7
};

/**
 * Send a notification to the APN service
 * @param {Notification} notification The notification object to be sent
 * @deprecated Since v1.3.0, use pushNotification instead
 */
Connection.prototype.sendNotification = function (notification) {
	return this.pushNotification(notification, notification.device);
};

/**
 * End connections with APNS once we've finished sending all notifications
 */
Connection.prototype.shutdown = function () {
	debug("Shutdown pending");
	this.shutdownPending = true;
};

module.exports = Connection;<|MERGE_RESOLUTION|>--- conflicted
+++ resolved
@@ -1,29 +1,20 @@
 /*jslint node: true, nomen: true */
 "use strict";
 
-var Errors = require('./errors');
-var q    = require('q');
-var sysu = require('util');
-var util = require('./util');
-var events = require('events');
-var Device = require('./device');
-var loadCredentials = require('./credentials/load');
+var Errors = require("./errors");
+
+var q    = require("q");
+var sysu = require("util");
+var util = require("./util");
+var events = require("events");
+var Device = require("./device");
+var loadCredentials = require("./credentials/load");
 var parseCredentials = require("./credentials/parse");
 var validateCredentials = require("./credentials/validate");
 
-var createSocket = require('./socket');
-var debug = function () {};
-var trace = function () {};
-if (process.env.DEBUG) {
-    try {
-        debug = require('debug')('apn');
-        trace = require('debug')('apn:trace');
-    } catch (e) {
-        console.log("Notice: 'debug' module is not available. This should be installed with `npm install debug` to enable debug messages", e);
-        debug = function() {};
-    }
-}
-
+var createSocket = require("./socket");
+var debug = require("debug")("apn");
+var trace = require("debug")("apn:trace");
 
 
 /**
@@ -51,8 +42,8 @@
         return new Connection(options);
     }
 	this.options = {
-		cert: 'cert.pem',
-		key: 'key.pem',
+		cert: "cert.pem",
+		key: "key.pem",
 		ca: null,
 		pfx: null,
 		passphrase: null,
@@ -75,70 +66,29 @@
 	};
 
 	for (var key in options) {
-		if (options[key] == null) {
+		if (options[key] === null || options[key] === undefined) {
 			debug("Option [" + key + "] set to null. This may cause unexpected behaviour.");
 		}
 	}
 
 	util.extend(this.options, options);
-<<<<<<< HEAD
         this.configureAddress();
         
         if (this.options.pfx || this.options.pfxData) {
 		this.options.cert = options.cert;
 		this.options.key = options.key;
         }
-=======
-
-	if (this.options.gateway != null) {
-		this.options.address = this.options.gateway;
-	}
-
-	if (this.options.address == null) {
-		if (this.options.production) {
-			this.options.address = "gateway.push.apple.com";
-		}
-		else {
-			this.options.address = "gateway.sandbox.push.apple.com";
-		}
-	}
-	else {
-		if (this.options.address === "gateway.push.apple.com") {
-			this.options.production = true;
-		}
-		else {
-			this.options.production = false;
-		}
-	}
-
-	if (this.options.pfx || this.options.pfxData) {
-		if (!options.cert) {
-			this.options.cert = null;
-		}
-		if (!options.key) {
-			this.options.key = null;
-		}
-	}
->>>>>>> 95f4b8e7
 
 	// Set cache length to 1 to ensure transmitted notifications can be sent.
 	this.options.cacheLength = Math.max(this.options.cacheLength, 1);
 	this.options.maxConnections = Math.max(this.options.maxConnections, 1);
         this.options.minConnections = Math.max(this.options.minConnections, 1);
-<<<<<<< HEAD
-=======
-	this.initializationPromise = null;
->>>>>>> 95f4b8e7
 	this.deferredConnection = null;
 	this.sockets = [];
 	this.notificationBuffer  = [];
 	this.socketId = 0;
 	this.failureCount = 0;
         this.currentConnectionRoundRobin = 0;
-<<<<<<< HEAD
-=======
-	this.connectionTimer = null;
->>>>>>> 95f4b8e7
 
 	// when true, we end all sockets after the pending notifications reach 0
 	this.shutdownPending = false;
@@ -148,31 +98,9 @@
 	this.notificationsQueued = false;
 
 	this.terminated = false;
-<<<<<<< HEAD
            
         events.EventEmitter.call(this);
         this.maintainMinConnection();
-=======
-        
-        this.createMinConnection = function createMinConnection () {
-            var that = this;
-            function createConnections() {
-                if (that.sockets.length >= that.options.minConnections) {
-                    return;
-                }
-                if (that.deferredConnection === null && that.sockets.length < that.options.minConnections) {
-                    that.createConnection();
-                }
-                // Try to create connection every 100 ms when needed
-                setTimeout(createConnections, 100);
-            }
-            if (typeof (that.options.minConnections - that.sockets.length) === 'number') {
-                createConnections();
-            }
-        }
-        events.EventEmitter.call(this);
-        this.createMinConnection();
->>>>>>> 95f4b8e7
 }   
 
 sysu.inherits(Connection, events.EventEmitter);
@@ -194,7 +122,6 @@
 }    
     
 
-<<<<<<< HEAD
 Connection.prototype.configureAddress = function() {
 	if (this.options.gateway) {
 		this.options.address = this.options.gateway;
@@ -217,18 +144,16 @@
 		}
 	}
 };
-=======
->>>>>>> 95f4b8e7
 /**
  * You should never need to call this method, initialization and connection is handled by {@link Connection#sendNotification}
  * @private
  */
-Connection.prototype.initialize = function () {
-	if (!this.initializationPromise) {
-		debug("Initialising module");
+Connection.prototype.loadCredentials = function () {
+	if (!this.credentialsPromise) {
+		debug("Loading Credentials");
 
 		var production = this.options.production;
-		this.initializationPromise = loadCredentials(this.options)
+		this.credentialsPromise = loadCredentials(this.options)
 			.then(function(credentials) {
 				var parsed;
 				try {
@@ -244,24 +169,20 @@
 			});
 	}
 
-	return this.initializationPromise;
+	return this.credentialsPromise;
 };
 
 /**
  * You should never need to call this method, initialisation and connection is handled by {@link Connection#pushNotification}
  * @private
  */
-<<<<<<< HEAD
 Connection.prototype.createSocket = function () {
-=======
-Connection.prototype.connect = function () {
->>>>>>> 95f4b8e7
         if (this.deferredConnection) {
 		return this.deferredConnection.promise;
 	}
 	debug("Initialising connection");
 	this.deferredConnection = q.defer();
-	this.initialize().then(function(credentials) {
+	this.loadCredentials().then(function(credentials) {
 		var socketOptions = {};
 
 		socketOptions.port = this.options.port;
@@ -281,11 +202,7 @@
 		this.socket = createSocket(this, socketOptions,
 			function () {
 				debug("Connection established");
-<<<<<<< HEAD
 				this.emit("connected", this.sockets.length + 1);
-=======
-				this.emit('connected', this.sockets.length + 1);
->>>>>>> 95f4b8e7
                                 if(this.deferredConnection) {
 					this.deferredConnection.resolve();
 				}
@@ -300,7 +217,7 @@
 	}.bind(this)).done(null, function (error) {
 		debug("Module initialisation error:", error);
 		// This is a pretty fatal scenario, we don't have key/certificate to connect to APNS, there's not much we can do, so raise errors and clear the queue.
-		this.rejectBuffer(Errors['moduleInitialisationFailed']);
+		this.rejectBuffer(Errors.moduleInitialisationFailed);
 		this.emit("error", error);
 		this.deferredConnection.reject(error);
 		this.terminated = true;
@@ -309,7 +226,9 @@
 	if (this.options.connectTimeout > 0) {
 		var connectionTimer = setTimeout(function () {
 			this.deferredConnection.reject(new Error("Connect timed out"));
-			this.socket.end();
+			if(this.socket) {
+				this.socket.end();
+			}
 		}.bind(this), this.options.connectTimeout);
 
 		return this.deferredConnection.promise.finally(function() {
@@ -346,7 +265,7 @@
 	// in sandbox, but will then immediately close the connection. Necessary to wait for a beat
 	// to see if the connection stays before sending anything because the connection will be closed
 	// without error and messages could be lost.
-	this.connect().delay(100).then(function () {
+	this.createSocket().delay(100).then(function () {
 		if (this.socket.apnRetired) {
 			throw new Error("Socket unusable after connection. Hint: You may be using a certificate for the wrong environment");
 		}
@@ -370,7 +289,7 @@
 		if (this.options.connectionRetryLimit > 0 
 			&& this.failureCount > this.options.connectionRetryLimit
 			&& this.sockets.length === 0) {
-			this.rejectBuffer(Errors['connectionRetryLimitExceeded']);
+			this.rejectBuffer(Errors.connectionRetryLimitExceeded);
 			this.shutdown();
 			this.terminated = true;
 			return;
@@ -381,30 +300,15 @@
 		trace("create completed", this.sockets.length);
 		this.deferredConnection = null;
 		this.socket = undefined;
-<<<<<<< HEAD
                 this.serviceBuffer();
-=======
->>>>>>> 95f4b8e7
 	}.bind(this)).done(null, function(error) {
 		this.emit("error", error);
 	}.bind(this));
 };
 
-
-/**
- * @private
- */
-<<<<<<< HEAD
-=======
- Connection.prototype.runPersistantConnectionChecker = function runPersistantConnectionChecker() {
-    if (this.notificationBuffer.length > 0) {
-        return this.serviceBuffer();
-    }
- }
-/**
- * @private
- */
->>>>>>> 95f4b8e7
+/**
+ * @private
+ */
  Connection.prototype.serviceBuffer = function() {
 	var socket = null;
 	var repeat = false;
@@ -438,7 +342,7 @@
 	}
 	if (this.notificationBuffer.length === 0 && socketsAvailable === this.sockets.length) {
 		if (this.notificationsQueued) {
-			this.emit('completed');
+			this.emit("completed");
 			this.notificationsQueued = false;
 		}
 		if (this.shutdownPending) {
@@ -455,11 +359,6 @@
 			}
 		}
 	}
-<<<<<<< HEAD
-=======
-        this.runPersistantConnectionChecker();
-
->>>>>>> 95f4b8e7
 	debug("%d left to send", this.notificationBuffer.length);
  };
 
@@ -469,7 +368,7 @@
 Connection.prototype.errorOccurred = function(socket, err) {
 	debug("Socket error occurred", socket.apnSocketId, err);
 
-	if(socket.transmissionErrorOccurred && err.code === 'EPIPE') {
+	if(socket.transmissionErrorOccurred && err.code === "EPIPE") {
 		debug("EPIPE occurred after a transmission error which we can ignore");
 		return;
 	}
@@ -477,7 +376,7 @@
             socket.deferredConnection.reject(err);
 	}
 	else {
-		this.emit('socketError', err);
+		this.emit("socketError", err);
 		this.raiseError(err, null);
 	}
 
@@ -507,7 +406,7 @@
 	socket.apnBusy = false;
 	if(socket.apnCachedNotifications.length > 0) {
 		var notification = socket.apnCachedNotifications[socket.apnCachedNotifications.length - 1];
-		this.emit('transmitted', notification.notification, notification.recipient);
+		this.emit("transmitted", notification.notification, notification.recipient);
 	}
         if(serviceBuffer === true && !this.runningOnNextTick) {
 		// There is a possibility that this could add multiple invocations to the 
@@ -527,12 +426,9 @@
  */
  Connection.prototype.socketTimeout = function(socket) {
 	debug("Socket timeout", socket.apnSocketId);
-	this.emit('timeout');
+	this.emit("timeout");
 	this.destroyConnection(socket);
-<<<<<<< HEAD
         this.serviceBuffer();
-=======
->>>>>>> 95f4b8e7
  };
 
 /**
@@ -557,12 +453,9 @@
 	}
 	else {
 		this.retireSocket(socket);
-		this.emit('disconnected', this.sockets.length);
-	}
-<<<<<<< HEAD
+		this.emit("disconnected", this.sockets.length);
+	}
         this.serviceBuffer();
-=======
->>>>>>> 95f4b8e7
 };
 
 /**
@@ -575,12 +468,7 @@
 	if (index > -1) {
 		this.sockets.splice(index, 1);
 	}
-<<<<<<< HEAD
         this.maintainMinConnection();
-=======
-        this.createNewConnection();
-        
->>>>>>> 95f4b8e7
  }
 
 /**
@@ -595,8 +483,8 @@
  */
 Connection.prototype.bufferNotification = function (notification) {
 	if (notification.retryLimit === 0) {
-		this.raiseError(Errors['retryLimitExceeded'], notification);
-		this.emit('transmissionError', Errors['retryLimitExceeded'], notification.notification, notification.recipient);
+		this.raiseError(Errors.retryLimitExceeded, notification);
+		this.emit("transmissionError", Errors.retryLimitExceeded, notification.notification, notification.recipient);
 		return;
 	}
 	notification.retryLimit -= 1;
@@ -611,9 +499,9 @@
 	while(this.notificationBuffer.length > 0) {
 		var notification = this.notificationBuffer.shift();
 		this.raiseError(errCode, notification.notification, notification.recipient);
-		this.emit('transmissionError', errCode, notification.notification, notification.recipient);
-	}
-}
+		this.emit("transmissionError", errCode, notification.notification, notification.recipient);
+	}
+};
 
 /**
  * @private
@@ -623,25 +511,22 @@
 	// If a device token hasn't been given then we should raise an error.
 	if (recipient === undefined) {
 		util.setImmediate(function () {
-			this.raiseError(Errors['missingDeviceToken'], notification);
-			this.emit('transmissionError', Errors['missingDeviceToken'], notification);
+			this.raiseError(Errors.missingDeviceToken, notification);
+			this.emit("transmissionError", Errors.missingDeviceToken, notification);
 		}.bind(this));
 		return;
 	}
-<<<<<<< HEAD
         
-=======
->>>>>>> 95f4b8e7
 	// If we have been passed a token instead of a `Device` then we should convert.
-	if (false && !(recipient instanceof Device)) {
+	if (!(recipient instanceof Device)) {
 		try {
 			recipient = new Device(recipient);
 		}
 		catch (e) {
 			// If an exception has been thrown it's down to an invalid token.
 			util.setImmediate(function () {
-				this.raiseError(Errors['invalidToken'], notification, device);
-				this.emit('transmissionError', Errors['invalidToken'], notification, device);
+				this.raiseError(Errors.invalidToken, notification, device);
+				this.emit("transmissionError", Errors.invalidToken, notification, device);
 			}.bind(this));
 			return;
 		}
@@ -657,7 +542,7 @@
 Connection.prototype.cacheNotification = function (socket, notification) {
 	socket.apnCachedNotifications.push(notification);
 	if (socket.apnCachedNotifications.length > this.options.cacheLength) {
-		debug("Clearing notification %d from the cache", socket.apnCachedNotifications[0]['_uid']);
+		debug("Clearing notification %d from the cache", socket.apnCachedNotifications[0]._uid);
 		socket.apnCachedNotifications.splice(0, socket.apnCachedNotifications.length - this.options.cacheLength);
 	}
 };
@@ -679,7 +564,7 @@
 
 		while (socket.apnCachedNotifications.length) {
 			notification = socket.apnCachedNotifications.shift();
-			if (notification['_uid'] === identifier) {
+			if (notification._uid === identifier) {
 				foundNotification = true;
 				break;
 			}
@@ -690,21 +575,21 @@
 			while (temporaryCache.length) {
 				temporaryCache.shift();
 			}
-			this.emit('transmissionError', errorCode, notification.notification, notification.recipient);
+			this.emit("transmissionError", errorCode, notification.notification, notification.recipient);
 			this.raiseError(errorCode, notification.notification, notification.recipient);
 		}
 		else {
 			socket.apnCachedNotifications = temporaryCache;
 
 			if(socket.apnCachedNotifications.length > 0) {
-				var differentialSize = socket.apnCachedNotifications[0]['_uid'] - identifier;
-				this.emit('cacheTooSmall', differentialSize);
+				var differentialSize = socket.apnCachedNotifications[0]._uid - identifier;
+				this.emit("cacheTooSmall", differentialSize);
 				if(this.options.autoAdjustCache) {
 					this.options.cacheLength += differentialSize * 2;
 				}
 			}
 
-			this.emit('transmissionError', errorCode, null);
+			this.emit("transmissionError", errorCode, null);
 			this.raiseError(errorCode, null);
 		}
 
@@ -732,9 +617,9 @@
 		debug("Error occurred with trace:", errorCode.stack);
 	}
 
-	if (notification && typeof notification.errorCallback === 'function' ) {
+	if (notification && typeof notification.errorCallback === "function" ) {
 		notification.errorCallback(errorCode, recipient);
-	} else if (typeof this.options.errorCallback === 'function') {
+	} else if (typeof this.options.errorCallback === "function") {
 		this.options.errorCallback(errorCode, notification, recipient);
 	}
 };
@@ -744,12 +629,8 @@
  * @return {Boolean} Write completed, returns true if socketDrained should be called by the caller of this method.
  */
 Connection.prototype.transmitNotification = function(socket, notification) {
-	if (!this.socketAvailable(socket)) {
-		this.bufferNotification(notification);
-		return;
-	}
 	var token = notification.recipient.token;
-	var encoding = notification.notification.encoding || 'utf8';
+	var encoding = notification.notification.encoding || "utf8";
 	var message = notification.notification.compile();
 	var messageLength = Buffer.byteLength(message, encoding);
 	var position = 0;
@@ -819,8 +700,8 @@
 	
 	if (messageLength > maxLength) {
 		util.setImmediate(function () {
-			this.raiseError(Errors['invalidPayloadSize'], notification, recipient);
-			this.emit('transmissionError', Errors['invalidPayloadSize'], notification, recipient);
+			this.raiseError(Errors.invalidPayloadSize, notification, recipient);
+			this.emit("transmissionError", Errors.invalidPayloadSize, notification, recipient);
 		}.bind(this));
 		return false;
 	}
@@ -835,7 +716,7 @@
  */
 Connection.prototype.pushNotification = function (notification, recipient) {
 	if (this.terminated) {
-		this.emit('transmissionError', Errors['connectionTerminated'], notification, recipient);
+		this.emit("transmissionError", Errors.connectionTerminated, notification, recipient);
 		return false;
 	}
 	if (!this.validNotification(notification, recipient)) {
@@ -849,11 +730,7 @@
 	else {
 		this.prepareNotification(notification, recipient);
 	}
-<<<<<<< HEAD
 	this.serviceBuffer();
-=======
-	this.runPersistantConnectionChecker();
->>>>>>> 95f4b8e7
 };
 
 /**
