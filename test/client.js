--- conflicted
+++ resolved
@@ -73,7 +73,6 @@
   // });
 
   describe("write", function () {
-<<<<<<< HEAD
     // beforeEach(function () {
     //   fakes.config.returnsArg(0);
     //   fakes.endpointManager.getStream = sinon.stub();
@@ -527,10 +526,12 @@
     //       });
     //     });
 
-    //     it("resolves with 2 errors", function () {
-    //       return promises.then( response => {
-    //         expect(response[1]).to.deep.equal({ device: "adfe5969", error: new Error("endpoint failed") });
-    //         expect(response[2]).to.deep.equal({ device: "abcd1335", error: new Error("endpoint failed") });
+    //    it("resolves with 2 errors", function () {
+    //      return promises.then( response => {
+    //        expect(response[1]).to.have.property("device", "adfe5969");
+    //        expect(response[1]).to.have.nested.property("error.message", "endpoint failed");
+    //        expect(response[2]).to.have.property("device", "abcd1335");
+    //        expect(response[2]).to.have.nested.property("error.message", "endpoint failed");
     //       })
     //     });
 
@@ -682,618 +683,6 @@
     //         address: "testapi",
     //         token: fakes.token
     //       });
-=======
-    beforeEach(function () {
-      fakes.config.returnsArg(0);
-      fakes.endpointManager.getStream = sinon.stub();
-
-      fakes.EndpointManager.returns(fakes.endpointManager);
-    });
-
-    context("a stream is available", function () {
-      let client;
-
-      context("transmission succeeds", function () {
-        beforeEach( function () {
-          client = new Client( { address: "testapi" } );
-
-          fakes.stream = new FakeStream("abcd1234", "200");
-          fakes.endpointManager.getStream.onCall(0).returns(fakes.stream);
-        });
-
-        it("attempts to acquire one stream", function () {
-          return client.write(builtNotification(), "abcd1234")
-            .then(function () {
-              expect(fakes.endpointManager.getStream).to.be.calledOnce;
-            });
-        });
-
-        describe("headers", function () {
-
-          it("sends the required HTTP/2 headers", function () {
-            return client.write(builtNotification(), "abcd1234")
-              .then(function () {
-                expect(fakes.stream.headers).to.be.calledWithMatch( {
-                  ":scheme": "https",
-                  ":method": "POST",
-                  ":authority": "testapi",
-                  ":path": "/3/device/abcd1234",
-                });
-              });
-          });
-
-          it("does not include apns headers when not required", function () {
-            return client.write(builtNotification(), "abcd1234")
-              .then(function () {
-                ["apns-id", "apns-priority", "apns-expiration", "apns-topic"].forEach( header => {
-                  expect(fakes.stream.headers).to.not.be.calledWithMatch(sinon.match.has(header));
-                });
-              });
-          });
-
-          it("sends the notification-specific apns headers when specified", function () {
-            let notification = builtNotification();
-
-            notification.headers = {
-              "apns-id": "123e4567-e89b-12d3-a456-42665544000",
-              "apns-priority": 5,
-              "apns-expiration": 123,
-              "apns-topic": "io.apn.node",
-            };
-
-            return client.write(notification, "abcd1234")
-              .then(function () {
-                expect(fakes.stream.headers).to.be.calledWithMatch( {
-                  "apns-id": "123e4567-e89b-12d3-a456-42665544000",
-                  "apns-priority": 5,
-                  "apns-expiration": 123,
-                  "apns-topic": "io.apn.node",
-                });
-              });
-          });
-
-          context("when token authentication is enabled", function () {
-            beforeEach(function () {
-              fakes.token = {
-                generation: 0,
-                current: "fake-token",
-                regenerate: sinon.stub(),
-                isExpired: sinon.stub()
-              };
-
-              client = new Client( { address: "testapi", token: fakes.token } );
-
-              fakes.stream = new FakeStream("abcd1234", "200");
-              fakes.endpointManager.getStream.onCall(0).returns(fakes.stream);
-            });
-
-            it("sends the bearer token", function () {
-              let notification = builtNotification();
-
-              return client.write(notification, "abcd1234").then(function () {
-                expect(fakes.stream.headers).to.be.calledWithMatch({
-                  authorization: "bearer fake-token",
-                });
-              });
-            });
-          });
-
-          context("when token authentication is disabled", function () {
-            beforeEach(function () {
-              client = new Client( { address: "testapi" } );
-
-              fakes.stream = new FakeStream("abcd1234", "200");
-              fakes.endpointManager.getStream.onCall(0).returns(fakes.stream);
-            });
-
-            it("does not set an authorization header", function () {
-              let notification = builtNotification();
-
-              return client.write(notification, "abcd1234").then(function () {
-                expect(fakes.stream.headers.firstCall.args[0]).to.not.have.property("authorization");
-              })
-            });
-          })
-        });
-
-        it("writes the notification data to the pipe", function () {
-          const notification = builtNotification();
-          return client.write(notification, "abcd1234")
-            .then(function () {
-              expect(fakes.stream._transform).to.be.calledWithMatch(actual => actual.equals(Buffer.from(notification.body)));
-            });
-        });
-
-        it("ends the stream", function () {
-          sinon.spy(fakes.stream, "end");
-          return client.write(builtNotification(), "abcd1234")
-            .then(function () {
-              expect(fakes.stream.end).to.be.calledOnce;
-            });
-        });
-
-        it("resolves with the device token", function () {
-          return expect(client.write(builtNotification(), "abcd1234"))
-            .to.become({ device: "abcd1234" });
-        });
-      });
-
-      context("error occurs", function () {
-        let promise;
-
-        context("general case", function () {
-          beforeEach(function () {
-            const client = new Client( { address: "testapi" } );
-
-            fakes.stream = new FakeStream("abcd1234", "400", { "reason" : "BadDeviceToken" });
-            fakes.endpointManager.getStream.onCall(0).returns(fakes.stream);
-
-            promise = client.write(builtNotification(), "abcd1234");
-          });
-
-          it("resolves with the device token, status code and response", function () {
-            return expect(promise).to.eventually.deep.equal({ status: "400", device: "abcd1234", response: { reason: "BadDeviceToken" }});
-          });
-        })
-
-        context("ExpiredProviderToken", function () {
-          beforeEach(function () {
-            let tokenGenerator = sinon.stub().returns("fake-token");
-            const client = new Client( { address: "testapi", token: tokenGenerator });
-          })
-        });
-      });
-
-      context("stream ends without completing request", function () {
-        let promise;
-
-        beforeEach(function () {
-          const client = new Client( { address: "testapi" } );
-          fakes.stream = new stream.Transform({
-            transform: function(chunk, encoding, callback) {}
-          });
-          fakes.stream.headers = sinon.stub();
-
-          fakes.endpointManager.getStream.onCall(0).returns(fakes.stream);
-
-          promise = client.write(builtNotification(), "abcd1234");
-
-          fakes.stream.push(null);
-        });
-
-        it("resolves with an object containing the device token", function () {
-          return expect(promise).to.eventually.have.property("device", "abcd1234");
-        });
-
-        it("resolves with an object containing an error", function () {
-          return promise.then( (response) => {
-            expect(response).to.have.property("error");
-            expect(response.error).to.be.an.instanceOf(Error);
-            expect(response.error).to.match(/stream ended unexpectedly/);
-          });
-        });
-      });
-
-      context("stream is unprocessed", function () {
-        let promise;
-
-        beforeEach(function () {
-          const client = new Client( { address: "testapi" } );
-          fakes.stream = new stream.Transform({
-            transform: function(chunk, encoding, callback) {}
-          });
-          fakes.stream.headers = sinon.stub();
-
-          fakes.secondStream = FakeStream("abcd1234", "200");
-
-          fakes.endpointManager.getStream.onCall(0).returns(fakes.stream);
-          fakes.endpointManager.getStream.onCall(1).returns(fakes.secondStream);
-
-          promise = client.write(builtNotification(), "abcd1234");
-
-          setImmediate(() => {
-            fakes.stream.emit("unprocessed");
-          });
-        });
-
-        it("attempts to resend on a new stream", function (done) {
-          setImmediate(() => {
-            expect(fakes.endpointManager.getStream).to.be.calledTwice;
-            done();
-          });
-        });
-
-        it("fulfills the promise", function () {
-          return expect(promise).to.eventually.deep.equal({ device: "abcd1234"  });
-        });
-      });
-
-      context("stream error occurs", function () {
-        let promise;
-
-        beforeEach(function () {
-          const client = new Client( { address: "testapi" } );
-          fakes.stream = new stream.Transform({
-            transform: function(chunk, encoding, callback) {}
-          });
-          fakes.stream.headers = sinon.stub();
-
-          fakes.endpointManager.getStream.onCall(0).returns(fakes.stream);
-
-          promise = client.write(builtNotification(), "abcd1234");
-        });
-
-        context("passing an Error", function () {
-          beforeEach(function () {
-            fakes.stream.emit("error", new Error("stream error"));
-          });
-
-          it("resolves with an object containing the device token", function () {
-            return expect(promise).to.eventually.have.property("device", "abcd1234");
-          });
-
-          it("resolves with an object containing a wrapped error", function () {
-            return promise.then( (response) => {
-              expect(response.error).to.be.an.instanceOf(Error);
-              expect(response.error).to.match(/apn write failed/);
-              expect(response.error.cause()).to.be.an.instanceOf(Error).and.match(/stream error/);
-            });
-          });
-        });
-
-        context("passing a string", function () {
-          it("resolves with the device token and an error", function () {
-            fakes.stream.emit("error", "stream error");
-            return promise.then( (response) => {
-                expect(response).to.have.property("device", "abcd1234");
-                expect(response.error).to.to.be.an.instanceOf(Error);
-                expect(response.error).to.match(/apn write failed/);
-                expect(response.error).to.match(/stream error/);
-            });
-          });
-        });
-      });
-    });
-
-    context("no new stream is returned but the endpoint later wakes up", function () {
-      let notification, promise;
-
-      beforeEach( function () {
-        const client = new Client( { address: "testapi" } );
-
-        fakes.stream = new FakeStream("abcd1234", "200");
-        fakes.endpointManager.getStream.onCall(0).returns(null);
-        fakes.endpointManager.getStream.onCall(1).returns(fakes.stream);
-
-        notification = builtNotification();
-        promise = client.write(notification, "abcd1234");
-
-        expect(fakes.stream.headers).to.not.be.called;
-
-        fakes.endpointManager.emit("wakeup");
-
-        return promise;
-      });
-
-      it("sends the required headers to the newly available stream", function () {
-        expect(fakes.stream.headers).to.be.calledWithMatch( {
-          ":scheme": "https",
-          ":method": "POST",
-          ":authority": "testapi",
-          ":path": "/3/device/abcd1234",
-        });
-      });
-
-      it("writes the notification data to the pipe", function () {
-        expect(fakes.stream._transform).to.be.calledWithMatch(actual => actual.equals(Buffer.from(notification.body)));
-      });
-    });
-
-    context("when 5 successive notifications are sent", function () {
-
-      beforeEach(function () {
-          fakes.streams = [
-            new FakeStream("abcd1234", "200"),
-            new FakeStream("adfe5969", "400", { reason: "MissingTopic" }),
-            new FakeStream("abcd1335", "410", { reason: "BadDeviceToken", timestamp: 123456789 }),
-            new FakeStream("bcfe4433", "200"),
-            new FakeStream("aabbc788", "413", { reason: "PayloadTooLarge" }),
-          ];
-      });
-
-      context("streams are always returned", function () {
-        let promises;
-
-        beforeEach( function () {
-          const client = new Client( { address: "testapi" } );
-
-          fakes.endpointManager.getStream.onCall(0).returns(fakes.streams[0]);
-          fakes.endpointManager.getStream.onCall(1).returns(fakes.streams[1]);
-          fakes.endpointManager.getStream.onCall(2).returns(fakes.streams[2]);
-          fakes.endpointManager.getStream.onCall(3).returns(fakes.streams[3]);
-          fakes.endpointManager.getStream.onCall(4).returns(fakes.streams[4]);
-
-          promises = Promise.all([
-            client.write(builtNotification(), "abcd1234"),
-            client.write(builtNotification(), "adfe5969"),
-            client.write(builtNotification(), "abcd1335"),
-            client.write(builtNotification(), "bcfe4433"),
-            client.write(builtNotification(), "aabbc788"),
-          ]);
-
-          return promises;
-        });
-
-        it("sends the required headers for each stream", function () {
-          expect(fakes.streams[0].headers).to.be.calledWithMatch( { ":path": "/3/device/abcd1234" } );
-          expect(fakes.streams[1].headers).to.be.calledWithMatch( { ":path": "/3/device/adfe5969" } );
-          expect(fakes.streams[2].headers).to.be.calledWithMatch( { ":path": "/3/device/abcd1335" } );
-          expect(fakes.streams[3].headers).to.be.calledWithMatch( { ":path": "/3/device/bcfe4433" } );
-          expect(fakes.streams[4].headers).to.be.calledWithMatch( { ":path": "/3/device/aabbc788" } );
-        });
-
-        it("writes the notification data for each stream", function () {
-          fakes.streams.forEach( stream => {
-            expect(stream._transform).to.be.calledWithMatch(actual => actual.equals(Buffer.from(builtNotification().body)));
-          });
-        });
-
-        it("resolves with the notification outcomes", function () {
-          return expect(promises).to.eventually.deep.equal([
-              { device: "abcd1234"},
-              { device: "adfe5969", status: "400", response: { reason: "MissingTopic" } },
-              { device: "abcd1335", status: "410", response: { reason: "BadDeviceToken", timestamp: 123456789 } },
-              { device: "bcfe4433"},
-              { device: "aabbc788", status: "413", response: { reason: "PayloadTooLarge" } },
-          ]);
-        });
-      });
-
-      context("some streams return, others wake up later", function () {
-        let promises;
-
-        beforeEach( function() {
-          const client = new Client( { address: "testapi" } );
-
-          fakes.endpointManager.getStream.onCall(0).returns(fakes.streams[0]);
-          fakes.endpointManager.getStream.onCall(1).returns(fakes.streams[1]);
-
-          promises = Promise.all([
-            client.write(builtNotification(), "abcd1234"),
-            client.write(builtNotification(), "adfe5969"),
-            client.write(builtNotification(), "abcd1335"),
-            client.write(builtNotification(), "bcfe4433"),
-            client.write(builtNotification(), "aabbc788"),
-          ]);
-
-          setTimeout(function () {
-            fakes.endpointManager.getStream.reset();
-            fakes.endpointManager.getStream.onCall(0).returns(fakes.streams[2]);
-            fakes.endpointManager.getStream.onCall(1).returns(null);
-            fakes.endpointManager.emit("wakeup");
-          }, 1);
-
-          setTimeout(function () {
-            fakes.endpointManager.getStream.reset();
-            fakes.endpointManager.getStream.onCall(0).returns(fakes.streams[3]);
-            fakes.endpointManager.getStream.onCall(1).returns(fakes.streams[4]);
-            fakes.endpointManager.emit("wakeup");
-          }, 2);
-
-          return promises;
-        });
-
-        it("sends the correct device ID for each stream", function () {
-          expect(fakes.streams[0].headers).to.be.calledWithMatch({":path": "/3/device/abcd1234"});
-          expect(fakes.streams[1].headers).to.be.calledWithMatch({":path": "/3/device/adfe5969"});
-          expect(fakes.streams[2].headers).to.be.calledWithMatch({":path": "/3/device/abcd1335"});
-          expect(fakes.streams[3].headers).to.be.calledWithMatch({":path": "/3/device/bcfe4433"});
-          expect(fakes.streams[4].headers).to.be.calledWithMatch({":path": "/3/device/aabbc788"});
-        });
-
-        it("writes the notification data for each stream", function () {
-          fakes.streams.forEach( stream => {
-            expect(stream._transform).to.be.calledWithMatch(actual => actual.equals(Buffer.from(builtNotification().body)));
-          });
-        });
-
-        it("resolves with the notification reponses", function () {
-          return expect(promises).to.eventually.deep.equal([
-              { device: "abcd1234"},
-              { device: "adfe5969", status: "400", response: { reason: "MissingTopic" } },
-              { device: "abcd1335", status: "410", response: { reason: "BadDeviceToken", timestamp: 123456789 } },
-              { device: "bcfe4433"},
-              { device: "aabbc788", status: "413", response: { reason: "PayloadTooLarge" } },
-          ]);
-        });
-      });
-
-      context("connection fails", function () {
-        let promises, client;
-
-        beforeEach( function() {
-          client = new Client( { address: "testapi" } );
-
-          fakes.endpointManager.getStream.onCall(0).returns(fakes.streams[0]);
-
-          promises = Promise.all([
-            client.write(builtNotification(), "abcd1234"),
-            client.write(builtNotification(), "adfe5969"),
-            client.write(builtNotification(), "abcd1335"),
-          ]);
-
-          setTimeout(function () {
-            fakes.endpointManager.getStream.reset();
-            fakes.endpointManager.emit("error", new Error("endpoint failed"));
-          }, 1);
-
-          return promises;
-        });
-
-        it("resolves with 1 success", function () {
-          return promises.then( response => {
-            expect(response[0]).to.deep.equal({ device: "abcd1234" });
-          });
-        });
-
-        it("resolves with 2 errors", function () {
-          return promises.then( response => {
-            expect(response[1]).to.have.property("device", "adfe5969");
-            expect(response[1]).to.have.nested.property("error.message", "endpoint failed");
-            expect(response[2]).to.have.property("device", "abcd1335");
-            expect(response[2]).to.have.nested.property("error.message", "endpoint failed");
-          })
-        });
-
-        it("clears the queue", function () {
-          return promises.then( () => {
-            expect(client.queue.length).to.equal(0);
-          });
-        });
-      });
-
-    });
-
-    describe("token generator behaviour", function () {
-      beforeEach(function () {
-        fakes.token = {
-          generation: 0,
-          current: "fake-token",
-          regenerate: sinon.stub(),
-          isExpired: sinon.stub()
-        }
-
-        fakes.streams = [
-          new FakeStream("abcd1234", "200"),
-          new FakeStream("adfe5969", "400", { reason: "MissingTopic" }),
-          new FakeStream("abcd1335", "410", { reason: "BadDeviceToken", timestamp: 123456789 }),
-        ];
-      });
-
-      it("reuses the token", function () {
-        const client = new Client( { address: "testapi", token: fakes.token } );
-
-        fakes.token.regenerate = function () {
-          fakes.token.generation = 1;
-          fakes.token.current = "second-token";
-        }
-
-        fakes.endpointManager.getStream.onCall(0).returns(fakes.streams[0]);
-        fakes.endpointManager.getStream.onCall(1).returns(fakes.streams[1]);
-        fakes.endpointManager.getStream.onCall(2).returns(fakes.streams[2]);
-
-        return Promise.all([
-          client.write(builtNotification(), "abcd1234"),
-          client.write(builtNotification(), "adfe5969"),
-          client.write(builtNotification(), "abcd1335"),
-        ]).then(function () {
-          expect(fakes.streams[0].headers).to.be.calledWithMatch({ authorization: "bearer fake-token" });
-          expect(fakes.streams[1].headers).to.be.calledWithMatch({ authorization: "bearer fake-token" });
-          expect(fakes.streams[2].headers).to.be.calledWithMatch({ authorization: "bearer fake-token" });
-        });
-      });
-
-      context("token expires", function () {
-
-        beforeEach(function () {
-          fakes.token.regenerate = function (generation) {
-            if (generation === fakes.token.generation) {
-              fakes.token.generation += 1;
-              fakes.token.current = "token-" + fakes.token.generation;
-            }
-          }
-        });
-
-        it("resends the notification with a new token", function () {
-          fakes.streams = [
-            new FakeStream("adfe5969", "403", { reason: "ExpiredProviderToken" }),
-            new FakeStream("adfe5969", "200"),
-          ];
-
-          fakes.endpointManager.getStream.onCall(0).returns(fakes.streams[0]);
-
-          const client = new Client( { address: "testapi", token: fakes.token } );
-
-          const promise = client.write(builtNotification(), "adfe5969");
-
-          setTimeout(function () {
-            fakes.endpointManager.getStream.reset();
-            fakes.endpointManager.getStream.onCall(0).returns(fakes.streams[1]);
-            fakes.endpointManager.emit("wakeup");
-          }, 1);
-
-          return promise.then(function () {
-            expect(fakes.streams[0].headers).to.be.calledWithMatch({ authorization: "bearer fake-token" });
-            expect(fakes.streams[1].headers).to.be.calledWithMatch({ authorization: "bearer token-1" });
-          });
-        });
-
-        it("only regenerates the token once per-expiry", function () {
-          fakes.streams = [
-            new FakeStream("abcd1234", "200"),
-            new FakeStream("adfe5969", "403", { reason: "ExpiredProviderToken" }),
-            new FakeStream("abcd1335", "403", { reason: "ExpiredProviderToken" }),
-            new FakeStream("adfe5969", "400", { reason: "MissingTopic" }),
-            new FakeStream("abcd1335", "410", { reason: "BadDeviceToken", timestamp: 123456789 }),
-          ];
-
-          fakes.endpointManager.getStream.onCall(0).returns(fakes.streams[0]);
-          fakes.endpointManager.getStream.onCall(1).returns(fakes.streams[1]);
-          fakes.endpointManager.getStream.onCall(2).returns(fakes.streams[2]);
-
-          const client = new Client( { address: "testapi", token: fakes.token } );
-
-          const promises = Promise.all([
-            client.write(builtNotification(), "abcd1234"),
-            client.write(builtNotification(), "adfe5969"),
-            client.write(builtNotification(), "abcd1335"),
-          ]);
-
-          setTimeout(function () {
-            fakes.endpointManager.getStream.reset();
-            fakes.endpointManager.getStream.onCall(0).returns(fakes.streams[3]);
-            fakes.endpointManager.getStream.onCall(1).returns(fakes.streams[4]);
-            fakes.endpointManager.emit("wakeup");
-          }, 1);
-
-          return promises.then(function () {
-            expect(fakes.streams[0].headers).to.be.calledWithMatch({ authorization: "bearer fake-token" });
-            expect(fakes.streams[1].headers).to.be.calledWithMatch({ authorization: "bearer fake-token" });
-            expect(fakes.streams[2].headers).to.be.calledWithMatch({ authorization: "bearer fake-token" });
-            expect(fakes.streams[3].headers).to.be.calledWithMatch({ authorization: "bearer token-1" });
-            expect(fakes.streams[4].headers).to.be.calledWithMatch({ authorization: "bearer token-1" });
-          });
-        });
-
-        it("abandons sending after 3 ExpiredProviderToken failures", function () {
-          fakes.streams = [
-            new FakeStream("adfe5969", "403", { reason: "ExpiredProviderToken" }),
-            new FakeStream("adfe5969", "403", { reason: "ExpiredProviderToken" }),
-            new FakeStream("adfe5969", "403", { reason: "ExpiredProviderToken" }),
-          ];
-
-          fakes.endpointManager.getStream.onCall(0).returns(fakes.streams[0]);
-          fakes.endpointManager.getStream.onCall(1).returns(fakes.streams[1]);
-          fakes.endpointManager.getStream.onCall(2).returns(fakes.streams[2]);
-
-          const client = new Client( { address: "testapi", token: fakes.token } );
-
-          return expect(client.write(builtNotification(), "adfe5969")).to.eventually.have.property("status", "403");
-        });
-
-        it("regenerate token", function () {
-          fakes.stream = new FakeStream("abcd1234", "200");
-          fakes.endpointManager.getStream.onCall(0).returns(fakes.stream);
-
-          fakes.token.isExpired = function (current, validSeconds) {
-            return true;
-          }
-
-          let client = new Client({
-            address: "testapi",
-            token: fakes.token
-          });
->>>>>>> aef8ec16
           
     //       return client.write(builtNotification(), "abcd1234")
     //         .then(function () {
@@ -1312,17 +701,10 @@
     //         token: fakes.token
     //       });
           
-<<<<<<< HEAD
-    //       return expect(client.write(builtNotification(), "abcd1234")).to.eventually.have.deep.property("error.jse_shortmsg","Error 500, stream ended unexpectedly");
-    //     });
-    //   });
-    // });
-=======
-          return expect(client.write(builtNotification(), "abcd1234")).to.eventually.have.nested.property("error.jse_shortmsg","Error 500, stream ended unexpectedly");
-        });
-      });
-    });
->>>>>>> aef8ec16
+    //      return expect(client.write(builtNotification(), "abcd1234")).to.eventually.have.nested.property("error.jse_shortmsg","Error 500, stream ended unexpectedly");
+    //    });
+    //  });
+    //});
   });
 
   describe("shutdown", function () {
