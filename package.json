--- conflicted
+++ resolved
@@ -1,11 +1,7 @@
 {
   "name": "apn",
   "description": "An interface to the Apple Push Notification service for Node.js",
-<<<<<<< HEAD
   "version": "3.0.0-alpha1",
-=======
-  "version": "2.2.0",
->>>>>>> aef8ec16
   "author": "Andrew Naylor <argon@mkbot.net>",
   "contributors": [
     {
@@ -33,20 +29,8 @@
   },
   "dependencies": {
     "debug": "^3.1.0",
-<<<<<<< HEAD
     "jsonwebtoken": "^8.1.0",
     "node-forge": "^0.7.1",
-    "verror": "^1.10.0"
-  },
-  "devDependencies": {
-    "chai": "3.x",
-    "chai-as-promised": "^7.1.1",
-    "mocha": "^4.0.1",
-    "sinon": "^1.12.2",
-=======
-    "http2": "https://github.com/node-apn/node-http2/archive/apn-2.1.4.tar.gz",
-    "node-forge": "^0.7.1",
-    "jsonwebtoken": "^8.1.0",
     "verror": "^1.10.0"
   },
   "devDependencies": {
@@ -54,7 +38,6 @@
     "chai-as-promised": "^7.1.1",
     "mocha": "^4.0.1",
     "sinon": "^4.1.3",
->>>>>>> aef8ec16
     "sinon-chai": "^2.14.0"
   },
   "scripts": {
