{
  "name": "apn",
  "description": "An interface to the Apple Push Notification service for Node.js",
<<<<<<< HEAD
  "version": "2.0.0-alpha1",
=======
  "version": "1.7.8",
>>>>>>> 805e0c0e
  "author": "Andrew Naylor <argon@mkbot.net>",
  "contributors": [
    {
      "name": "Andrew Naylor",
      "email": "argon@mkbot.net"
    }
  ],
  "keywords": [
    "apple",
    "push",
    "push notifications",
    "iOS",
    "apns",
    "notifications"
  ],
  "main": "index.js",
  "bugs": {
    "email": "argon@mkbot.net",
    "url": "https://github.com/argon/node-apn/issues"
  },
  "repository": {
    "type": "git",
    "url": "https://github.com/argon/node-apn.git"
  },
  "dependencies": {
<<<<<<< HEAD
    "debug": "^2.1.3",
    "http2": "https://github.com/argon/node-http2#master",
=======
    "debug": "^2.2.0",
>>>>>>> 805e0c0e
    "node-forge": "^0.6.20",
    "verror": "*",
    "bluebird": "*"
  },
  "devDependencies": {
    "chai": "3.x",
    "chai-as-promised": "*",
    "mocha": "*",
    "sinon": "^1.12.2",
    "sinon-chai": "^2.6.0"
  },
  "scripts": {
    "test": "node_modules/.bin/mocha"
  },
  "jshintConfig": {
    "node": true
  },
  "eslintConfig": {
    "ecmaVersion": 6,
    "env": {
      "es6": true,
      "node": true
    }
  },
  "engines": {
    "node": ">= 4.0.0"
  },
  "license": "MIT"
}<|MERGE_RESOLUTION|>--- conflicted
+++ resolved
@@ -1,11 +1,7 @@
 {
   "name": "apn",
   "description": "An interface to the Apple Push Notification service for Node.js",
-<<<<<<< HEAD
   "version": "2.0.0-alpha1",
-=======
-  "version": "1.7.8",
->>>>>>> 805e0c0e
   "author": "Andrew Naylor <argon@mkbot.net>",
   "contributors": [
     {
@@ -31,12 +27,8 @@
     "url": "https://github.com/argon/node-apn.git"
   },
   "dependencies": {
-<<<<<<< HEAD
-    "debug": "^2.1.3",
+    "debug": "^2.2.0",
     "http2": "https://github.com/argon/node-http2#master",
-=======
-    "debug": "^2.2.0",
->>>>>>> 805e0c0e
     "node-forge": "^0.6.20",
     "verror": "*",
     "bluebird": "*"
